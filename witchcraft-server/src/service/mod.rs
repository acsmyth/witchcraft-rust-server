// Copyright 2022 Palantir Technologies, Inc.
//
// Licensed under the Apache License, Version 2.0 (the "License");
// you may not use this file except in compliance with the License.
// You may obtain a copy of the License at
//
// http://www.apache.org/licenses/LICENSE-2.0
//
// Unless required by applicable law or agreed to in writing, software
// distributed under the License is distributed on an "AS IS" BASIS,
// WITHOUT WARRANTIES OR CONDITIONS OF ANY KIND, either express or implied.
// See the License for the specific language governing permissions and
// limitations under the License.
use std::future::Future;
use std::sync::Arc;

pub mod accept;
pub mod connection_limit;
pub mod connection_metrics;
pub mod deprecation_header;
pub mod handler;
pub mod hyper;
pub mod idle_connection;
pub mod keep_alive_header;
pub mod mdc;
pub mod no_caching;
pub mod request_id;
pub mod routing;
pub mod server_header;
pub mod spans;
#[cfg(test)]
mod test_util;
pub mod tls;
pub mod tls_metrics;
pub mod trace_id_header;
pub mod trace_propagation;
pub mod unverified_jwt;
<<<<<<< HEAD
pub mod web_security;
pub mod witchcrafft_mdc;
=======
pub mod witchcraft_mdc;
>>>>>>> d12323b0

// This infrastructure is adapted from `tower`, with a few changes:
//
// * Layer::layer takes self by value.
// * Service::Error has been removed.
// * Service::poll_ready has been removed.
// * Service::call takes self by shared reference rather than mutable reference.
pub trait Layer<S> {
    type Service;

    fn layer(self, inner: S) -> Self::Service;
}

pub trait Service<R> {
    type Response;

    type Future: Future<Output = Self::Response>;

    fn call(&self, req: R) -> Self::Future;
}

impl<S, R> Service<R> for Arc<S>
where
    S: ?Sized + Service<R>,
{
    type Response = S::Response;

    type Future = S::Future;

    #[inline]
    fn call(&self, req: R) -> Self::Future {
        (**self).call(req)
    }
}

pub struct Identity;

impl<S> Layer<S> for Identity {
    type Service = S;

    fn layer(self, inner: S) -> Self::Service {
        inner
    }
}

pub struct Stack<T, U> {
    inner: U,
    outer: T,
}

impl<T, U, S> Layer<S> for Stack<T, U>
where
    T: Layer<U::Service>,
    U: Layer<S>,
{
    type Service = T::Service;

    fn layer(self, inner: S) -> Self::Service {
        let inner = self.inner.layer(inner);
        self.outer.layer(inner)
    }
}

pub struct ServiceBuilder<L> {
    layer: L,
}

impl ServiceBuilder<Identity> {
    pub fn new() -> Self {
        ServiceBuilder { layer: Identity }
    }
}

impl<L> ServiceBuilder<L> {
    pub fn layer<T>(self, layer: T) -> ServiceBuilder<Stack<L, T>> {
        ServiceBuilder {
            layer: Stack {
                inner: layer,
                outer: self.layer,
            },
        }
    }

    pub fn service<S>(self, service: S) -> L::Service
    where
        L: Layer<S>,
    {
        self.layer.layer(service)
    }
}<|MERGE_RESOLUTION|>--- conflicted
+++ resolved
@@ -35,12 +35,8 @@
 pub mod trace_id_header;
 pub mod trace_propagation;
 pub mod unverified_jwt;
-<<<<<<< HEAD
 pub mod web_security;
-pub mod witchcrafft_mdc;
-=======
 pub mod witchcraft_mdc;
->>>>>>> d12323b0
 
 // This infrastructure is adapted from `tower`, with a few changes:
 //
