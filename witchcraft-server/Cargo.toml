--- conflicted
+++ resolved
@@ -67,12 +67,8 @@
 rand = "0.8"
 refreshable = "1"
 regex = "1"
-<<<<<<< HEAD
-=======
 rustls-pemfile = "1"
 rustls-webpki = "0.100"
-rustc-demangle = "0.1"
->>>>>>> 18150328
 serde = "1"
 serde-encrypted-value = "0.4"
 serde_json = "1"
